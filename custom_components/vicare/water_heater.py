"""Viessmann ViCare water_heater device."""
from contextlib import suppress
import logging

from PyViCare.PyViCareUtils import (
    PyViCareInvalidDataError,
    PyViCareNotSupportedFeatureError,
    PyViCareRateLimitError,
)
import requests

from homeassistant.components.water_heater import (
    SUPPORT_TARGET_TEMPERATURE,
    WaterHeaterEntity,
)
<<<<<<< HEAD
from homeassistant.const import ATTR_TEMPERATURE, PRECISION_WHOLE, TEMP_CELSIUS
from homeassistant.helpers import entity_platform
=======
from homeassistant.const import (
    ATTR_TEMPERATURE,
    CONF_NAME,
    PRECISION_WHOLE,
    TEMP_CELSIUS,
)
>>>>>>> dba0833b

from .const import (
    CONF_HEATING_TYPE,
    DOMAIN,
    VICARE_API,
    VICARE_CIRCUITS,
    VICARE_DEVICE_CONFIG,
)

_LOGGER = logging.getLogger(__name__)

VICARE_SERVICE_ACTIVATE_ONETIMECHARGE = "activate_onetimecharge"

VICARE_MODE_DHW = "dhw"
VICARE_MODE_DHWANDHEATING = "dhwAndHeating"
VICARE_MODE_FORCEDREDUCED = "forcedReduced"
VICARE_MODE_FORCEDNORMAL = "forcedNormal"
VICARE_MODE_OFF = "standby"

VICARE_TEMP_WATER_MIN = 10
VICARE_TEMP_WATER_MAX = 60

OPERATION_MODE_ON = "on"
OPERATION_MODE_OFF = "off"

SUPPORT_FLAGS_HEATER = SUPPORT_TARGET_TEMPERATURE

VICARE_TO_HA_HVAC_DHW = {
    VICARE_MODE_DHW: OPERATION_MODE_ON,
    VICARE_MODE_DHWANDHEATING: OPERATION_MODE_ON,
    VICARE_MODE_FORCEDREDUCED: OPERATION_MODE_OFF,
    VICARE_MODE_FORCEDNORMAL: OPERATION_MODE_ON,
    VICARE_MODE_OFF: OPERATION_MODE_OFF,
}

HA_TO_VICARE_HVAC_DHW = {
    OPERATION_MODE_OFF: VICARE_MODE_OFF,
    OPERATION_MODE_ON: VICARE_MODE_DHW,
}


def _build_entity(name, vicare_api, circuit, device_config, heating_type):
    """Create a ViCare water_heater entity."""
    _LOGGER.debug("Found device %s", name)
    return ViCareWater(
        name,
        vicare_api,
        circuit,
        device_config,
        heating_type,
    )


async def async_setup_entry(hass, config_entry, async_add_devices):
    """Set up the ViCare climate platform."""
    name = config_entry.data[CONF_NAME]

    all_devices = []
    for circuit in hass.data[DOMAIN][config_entry.entry_id][VICARE_CIRCUITS]:
        suffix = ""
        if len(hass.data[DOMAIN][config_entry.entry_id][VICARE_CIRCUITS]) > 1:
            suffix = f" {circuit.id}"
        entity = _build_entity(
            f"{name} Water{suffix}",
            hass.data[DOMAIN][config_entry.entry_id][VICARE_API],
            circuit,
            hass.data[DOMAIN][config_entry.entry_id][VICARE_DEVICE_CONFIG],
            config_entry.data[CONF_HEATING_TYPE],
        )
        if entity is not None:
            all_devices.append(entity)

    async_add_devices(all_devices)

    platform = entity_platform.async_get_current_platform()

    platform.async_register_entity_service(
        VICARE_SERVICE_ACTIVATE_ONETIMECHARGE,
        {
        },
        "activate_onetimecharge",
    )


class ViCareWater(WaterHeaterEntity):
    """Representation of the ViCare domestic hot water device."""

    def __init__(self, name, api, circuit, device_config, heating_type):
        """Initialize the DHW water_heater device."""
        self._name = name
        self._state = None
        self._api = api
        self._circuit = circuit
        self._device_config = device_config
        self._attributes = {}
        self._target_temperature = None
        self._current_temperature = None
        self._current_mode = None
        self._heating_type = heating_type

    def update(self):
        """Let HA know there has been an update from the ViCare API."""
        try:
            with suppress(PyViCareNotSupportedFeatureError):
                self._current_temperature = (
                    self._api.getDomesticHotWaterStorageTemperature()
                )

            with suppress(PyViCareNotSupportedFeatureError):
                self._target_temperature = (
                    self._api.getDomesticHotWaterDesiredTemperature()
                )

            with suppress(PyViCareNotSupportedFeatureError):
                self._current_mode = self._circuit.getActiveMode()

            self._attributes = {}
            with suppress(PyViCareNotSupportedFeatureError):
                self._attributes["charching_active"] = self._api.getDomesticHotWaterChargingActive()

            with suppress(PyViCareNotSupportedFeatureError):
                self._attributes["circulation_pump_active"] = self._api.getCirculationPumpActive()

        except requests.exceptions.ConnectionError:
            _LOGGER.error("Unable to retrieve data from ViCare server")
        except PyViCareRateLimitError as limit_exception:
            _LOGGER.error("Vicare API rate limit exceeded: %s", limit_exception)
        except ValueError:
            _LOGGER.error("Unable to decode data from ViCare server")
        except PyViCareInvalidDataError as invalid_data_exception:
            _LOGGER.error("Invalid data from Vicare server: %s", invalid_data_exception)

    @property
    def unique_id(self):
        """Return unique ID for this device."""
        return f"{self._device_config.getConfig().serial}-{self._circuit.id}"

    @property
    def device_info(self):
        """Return device info for this device."""
        return {
            "identifiers": {(DOMAIN, self._device_config.getConfig().serial)},
            "name": self._device_config.getModel(),
            "manufacturer": "Viessmann",
            "model": (DOMAIN, self._device_config.getModel()),
        }

    @property
    def supported_features(self):
        """Return the list of supported features."""
        return SUPPORT_FLAGS_HEATER

    @property
    def name(self):
        """Return the name of the water_heater device."""
        return self._name

    @property
    def temperature_unit(self):
        """Return the unit of measurement."""
        return TEMP_CELSIUS

    @property
    def current_temperature(self):
        """Return the current temperature."""
        return self._current_temperature

    @property
    def target_temperature(self):
        """Return the temperature we try to reach."""
        return self._target_temperature

    def set_temperature(self, **kwargs):
        """Set new target temperatures."""
        if (temp := kwargs.get(ATTR_TEMPERATURE)) is not None:
            self._api.setDomesticHotWaterTemperature(temp)
            self._target_temperature = temp

    @property
    def min_temp(self):
        """Return the minimum temperature."""
        return VICARE_TEMP_WATER_MIN

    @property
    def max_temp(self):
        """Return the maximum temperature."""
        return VICARE_TEMP_WATER_MAX

    @property
    def precision(self):
        """Return the precision of the system."""
        return PRECISION_WHOLE

    @property
    def current_operation(self):
        """Return current operation ie. heat, cool, idle."""
        return VICARE_TO_HA_HVAC_DHW.get(self._current_mode)

    @property
    def operation_list(self):
        """Return the list of available operation modes."""
        return list(HA_TO_VICARE_HVAC_DHW)

    @property
    def extra_state_attributes(self):
        """Show Device Attributes."""
        return self._attributes

    def activate_onetimecharge(self):
        """Service function to activate one time hot water charge."""
        self._api.activateOneTimeCharge()<|MERGE_RESOLUTION|>--- conflicted
+++ resolved
@@ -13,17 +13,14 @@
     SUPPORT_TARGET_TEMPERATURE,
     WaterHeaterEntity,
 )
-<<<<<<< HEAD
-from homeassistant.const import ATTR_TEMPERATURE, PRECISION_WHOLE, TEMP_CELSIUS
-from homeassistant.helpers import entity_platform
-=======
+
 from homeassistant.const import (
     ATTR_TEMPERATURE,
     CONF_NAME,
     PRECISION_WHOLE,
     TEMP_CELSIUS,
 )
->>>>>>> dba0833b
+from homeassistant.helpers import entity_platform
 
 from .const import (
     CONF_HEATING_TYPE,
